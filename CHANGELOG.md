--- conflicted
+++ resolved
@@ -8,12 +8,8 @@
 
 ### ✨ Improved
 
-<<<<<<< HEAD
 * [#44](https://github.com/sdss/lvmgort/pull/44) RORR RID-019: disables the Overwatcher if rain is detected and requires a human to re-enable it when conditions are safe.
-=======
-* [#44](https://vscode.dev/github/sdss/lvmgort/pull/44) RORR RID-019: disables the Overwatcher if rain is detected and requires a human to re-enable it when conditions are safe.
 * [#46](https://github.com/sdss/lvmgort/pull/46) RORR RID-017: treat lost connectivity to the internet or LCO as an unsafe condition and close.
->>>>>>> 223d44c4
 * Create the night log during the pre-observing task.
 
 ### 🏷️ Changed
