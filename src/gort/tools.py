--- conflicted
+++ resolved
@@ -778,11 +778,7 @@
     return data[0]
 
 
-<<<<<<< HEAD
 async def get_ephemeris_summary(sjd: int | None = None) -> dict:
-=======
-async def get_ephemeris_summary(sjd: int | None = None):
->>>>>>> cfb59a32
     """Returns the ephemeris summary from ``lvmapi``."""
 
     host = config["lvmapi"]["host"]
