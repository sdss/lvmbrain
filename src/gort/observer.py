--- conflicted
+++ resolved
@@ -21,12 +21,8 @@
 
 from gort.exceptions import GortObserverError
 from gort.tile import Coordinates
-<<<<<<< HEAD
-from gort.tools import cancel_task
+from gort.tools import build_guider_reply_list, cancel_task
 from gort.transforms import fibre_slew_coordinates
-=======
-from gort.tools import build_guider_reply_list, cancel_task
->>>>>>> 69cb4c3b
 
 
 if TYPE_CHECKING:
