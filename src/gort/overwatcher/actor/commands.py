#!/usr/bin/env python
# -*- coding: utf-8 -*-
#
# @Author: José Sánchez-Gallego (gallegoj@uw.edu)
# @Date: 2024-08-05
# @Filename: commands.py
# @License: BSD 3-clause (http://www.opensource.org/licenses/BSD-3-Clause)

from __future__ import annotations

import math
import time

from typing import TYPE_CHECKING, Any

import click

from clu.parsers.click import command_parser as overwatcher_cli

from gort.overwatcher.calibration import CalibrationState


if TYPE_CHECKING:
    from gort.overwatcher.actor.actor import OverwatcherCommand


@overwatcher_cli.command()
async def status(command: OverwatcherCommand):
    """Reports the status of the overwatcher."""

    overwatcher = command.actor.overwatcher

    return command.finish(
        message={
            "status": {
                "sjd": overwatcher.ephemeris.sjd,
                "running": True,
                "enabled": overwatcher.state.enabled,
                "observing": overwatcher.state.observing,
                "calibrating": overwatcher.state.calibrating,
                "safe": overwatcher.state.safe,
                "night": overwatcher.state.night,
                "allow_calibrations": overwatcher.state.allow_calibrations,
                "dry_run": overwatcher.state.dry_run,
            }
        }
    )


@overwatcher_cli.command()
async def enable(command: OverwatcherCommand):
    """Enables the overwatcher."""

    overwatcher = command.actor.overwatcher

    if not overwatcher.state.enabled:
        overwatcher.state.enabled = True
        await overwatcher.notify("Overwatcher has been enabled.")

    return command.finish()


@overwatcher_cli.command()
@click.option("--now", is_flag=True, help="Stops observing immediately.")
async def disable(command: OverwatcherCommand, now: bool = False):
    """Disables the overwatcher."""

    overwatcher = command.actor.overwatcher

    if now:
        await overwatcher.observer.stop_observing(
            immediate=True,
            reason="user disabled observing mode",
        )

    if overwatcher.state.enabled:
        overwatcher.state.enabled = False
        await overwatcher.notify("Overwatcher has been disabled.")

    return command.finish()


@overwatcher_cli.group()
def calibrations(*_):
    """Handles the automated calibrations."""

    pass


@calibrations.command()
async def enable_calibrations(command: OverwatcherCommand):
    """Allows dome calibrations."""

    overwatcher = command.actor.overwatcher

    if not overwatcher.state.allow_calibrations:
        overwatcher.state.allow_calibrations = True
        await overwatcher.notify("Calibrations have been enabled.")

    return command.finish()


@calibrations.command()
async def disable_calibrations(command: OverwatcherCommand):
    """Disallows calibrations."""

    overwatcher = command.actor.overwatcher

    if overwatcher.state.allow_calibrations:
        overwatcher.state.allow_calibrations = False
        await overwatcher.notify("Calibrations have been disabled.")

    return command.finish()


@calibrations.command()
async def list(command: OverwatcherCommand):
    """Lists the calibrations."""

    def format_timestamp(timestamp: float | None) -> str | None:
        if timestamp is None:
            return None

        return time.strftime("%H:%M:%S", time.gmtime(timestamp))

    cals_overwatcher = command.actor.overwatcher.calibrations
    schedule = cals_overwatcher.schedule
    calibrations = schedule.calibrations

    now = time.time()

    response: list[dict[str, Any]] = []
    for cal in calibrations:
        time_to_cal: float | None = None
        if not cal.is_finished() and cal.start_time is not None:
            time_to_cal = round(cal.start_time - now, 1)

        response.append(
            {
                "name": cal.name,
                "start_time": format_timestamp(cal.start_time),
                "max_start_time": format_timestamp(cal.max_start_time),
                "after": cal.model.after,
                "time_to_cal": time_to_cal,
                "status": cal.state.name.lower(),
                "requires_dome": cal.model.dome,
                "close_dome_after": cal.model.close_dome_after,
            }
        )

    return command.finish(calibrations_sjd=schedule.sjd, calibrations=response)


@calibrations.command()
@click.argument("CALIBRATION", type=str, required=False)
@click.option("--include-done", is_flag=True, help="Include done calibrations.")
async def reset(
    command: OverwatcherCommand,
    calibration: str | None = None,
    include_done: bool = False,
):
    """Resets the status of a calibration."""

    overwatcher = command.actor.overwatcher

    schedule = overwatcher.calibrations.schedule
    for cal in schedule.calibrations:
        if calibration is not None and cal.name != calibration:
            continue

        if (cal.state == CalibrationState.DONE) and not include_done:
            continue

        cal.state = CalibrationState.WAITING

    overwatcher.calibrations.schedule.update_schedule(reset=True)

    return command.finish()


@overwatcher_cli.group()
def observer(*_):
    """Commands the overwatcher observer."""

    pass


@observer.command(name="status")
async def observer_status(command: OverwatcherCommand):
    """Reports the status of the observer."""

    overwatcher = command.actor.overwatcher
    overwatcher_observer = overwatcher.observer
    gort_observer = overwatcher.gort.observer

    tile = gort_observer._tile

    tile_id: int | None = None
    dither_position: int | None = None
    stage: str | None = None
    standard_no: int | None = None

    if overwatcher_observer.is_observing and gort_observer.is_running() and tile:
        tile_id = tile.tile_id
        dither_position = overwatcher.gort.observer.dither_position

        if standards := overwatcher.gort.observer.standards:
            standard_no = standards.current_standard

        stage = gort_observer.get_running_stage()

    return command.finish(
        observer_status={
            "observing": overwatcher_observer.is_observing,
            "cancelling": overwatcher_observer.is_cancelling,
            "focusing": overwatcher.state.focusing,
            "troubleshooting": overwatcher.state.troubleshooting,
            "tile_id": tile_id,
            "dither_position": dither_position,
            "stage": stage,
            "standard_no": standard_no,
        }
    )


<<<<<<< HEAD
@overwatcher_cli.command()
async def transparency(command: OverwatcherCommand):
    """Reports the transparency status of the science telescope."""

    overwatcher = command.actor.overwatcher
    transparency = overwatcher.transparency

    now = time.time()
    if transparency.last_updated < now - 120:
        command.warning("Transparency data is stale.")
        return command.finish(
            transparency={
                "telescope": "sci",
                "mean_zp": None,
                "quality": "unknown",
                "trend": "unknown",
            }
        )

    zp = transparency.zero_point["sci"]

    return command.finish(
        transparency={
            "telescope": "sci",
            "mean_zp": None if math.isnan(zp) else round(zp, 2),
            "quality": transparency.get_quality_string("sci"),
            "trend": transparency.get_trend_string("sci"),
        }
    )
=======
@observer.command()
async def schedule_focus_sweep(command: OverwatcherCommand):
    """Schedules a focus sweep before the next tile."""

    command.actor.overwatcher.observer.force_focus = True

    return command.finish()
>>>>>>> 050d9937
<|MERGE_RESOLUTION|>--- conflicted
+++ resolved
@@ -223,7 +223,15 @@
     )
 
 
-<<<<<<< HEAD
+@observer.command()
+async def schedule_focus_sweep(command: OverwatcherCommand):
+    """Schedules a focus sweep before the next tile."""
+
+    command.actor.overwatcher.observer.force_focus = True
+
+    return command.finish()
+
+
 @overwatcher_cli.command()
 async def transparency(command: OverwatcherCommand):
     """Reports the transparency status of the science telescope."""
@@ -252,13 +260,4 @@
             "quality": transparency.get_quality_string("sci"),
             "trend": transparency.get_trend_string("sci"),
         }
-    )
-=======
-@observer.command()
-async def schedule_focus_sweep(command: OverwatcherCommand):
-    """Schedules a focus sweep before the next tile."""
-
-    command.actor.overwatcher.observer.force_focus = True
-
-    return command.finish()
->>>>>>> 050d9937
+    )