[tool.poetry]
name = "lvmgort"
version = "1.0.0b1"
description = "The brains of LVM observing"
authors = ["José Sánchez-Gallego <gallegoj@uw.edu>"]
license = "BSD-3-Clause"
readme = "README.md"
homepage = "https://github.com/sdss/lvmgort"
repository = "https://github.com/sdss/lvmgort"
documentation = "https://lvmgort.readthedocs.org"
keywords = ["astronomy", "software"]
classifiers = [
    "Intended Audience :: Science/Research",
    "Natural Language :: English",
    "Operating System :: OS Independent",
	"Programming Language :: Python :: 3.6",
	"Programming Language :: Python :: 3.7",
	"Programming Language :: Python :: 3.8",
    "Topic :: Documentation :: Sphinx",
    "Topic :: Software Development :: Libraries :: Python Modules"
]
packages = [
    { include = "gort", from = "src" }
]
include = ["src/gort/etc/*"]

[tool.poetry.scripts]
gort = "gort.__main__:main"

[tool.poetry.dependencies]
python = "^3.10,<4"
sdsstools = "^1.2.1"
sdss-clu = "^2.1.2"
httpx = "^0.27.0"
kubernetes = "^26.1.0"
astropy = "^6.0.0"
peewee = "^3.16.2"
psycopg2-binary = "^2.9.6"
jsonschema = "^4.18.3"
unclick = "^0.1.0"
rich = "^13.4.2"
polars = "^1.0.0"
<<<<<<< HEAD
redis = {version = "^5.0.3", extras = ["hiredis"]}
=======
>>>>>>> 128a00aa

[tool.poetry.group.dev.dependencies]
ipython = ">=8.0.0"
matplotlib = ">=3.1.1"
doc8 = ">=0.8.0"
pytest = ">=5.2.2"
pytest-asyncio = ">=0.10.0"
pytest-cov = ">=2.8.1"
pytest-mock = ">=1.13.0"
pytest-sugar = ">=0.9.2"
coverage = {version = ">=5.0", extras = ["toml"]}
ipdb = ">=0.12.3"
rstcheck = ">=3.3.1"
Sphinx = ">=4.0.0"
furo = ">=2021.9.22"
sphinx-copybutton = ">=0.4.0"
sphinx-click = ">=3.0.1"
sphinx-jsonschema = ">=1.16.11"
myst-parser = ">=2.0.0"
nox = ">=2021.6.12"
sphinx-autobuild = ">=2021.3.14"
pyds9 = "^1.8.1"
sphinx-autodoc-typehints = "^1.23.2"
ruff = ">=0.5.0"
types-redis = "^4.6.0.20240425"

[tool.ruff]
line-length = 88
target-version = 'py312'

[tool.ruff.lint]
select = ["E", "F", "I"]
unfixable = ["F841"]

[tool.ruff.lint.per-file-ignores]
"__init__.py" = ["F403", "E402", "F401"]

[tool.ruff.lint.isort]
known-first-party = ["gort"]
lines-after-imports = 2
section-order = ["future", "standard-library", "typing", "third-party", "sdss", "first-party", "local-folder"]

[tool.ruff.lint.isort.sections]
typing = ["typing"]
sdss = ["sdsstools", "clu"]

[tool.pytest.ini_options]
addopts = "--cov gort --cov-report xml --cov-report html --cov-report term -W ignore"
asyncio_mode = "auto"

[tool.coverage.run]
branch = true
include = ["src/gort/*"]
omit = [
    "*/__init__.py",
    "src/gort/__main__.py",
    "src/gort/exceptions.py"
]

[tool.coverage.report]
exclude_lines = [
    "if TYPE_CHECKING:",
    "# pragma: no cover"
]

[build-system]
requires = ["poetry-core>=1.1.0"]
build-backend = "poetry.core.masonry.api"<|MERGE_RESOLUTION|>--- conflicted
+++ resolved
@@ -40,10 +40,7 @@
 unclick = "^0.1.0"
 rich = "^13.4.2"
 polars = "^1.0.0"
-<<<<<<< HEAD
 redis = {version = "^5.0.3", extras = ["hiredis"]}
-=======
->>>>>>> 128a00aa
 
 [tool.poetry.group.dev.dependencies]
 ipython = ">=8.0.0"
